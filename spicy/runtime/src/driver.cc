--- conflicted
+++ resolved
@@ -243,22 +243,20 @@
                 auto input = hilti::rt::reference::make_value<hilti::rt::Stream>(data, size);
                 input->freeze();
 
-<<<<<<< HEAD
                 if ( ! _parser->parse1 )
                     throw InvalidUnitType(
                         fmt("unit type '%s' cannot be used as external entry point because it requires arguments",
                             _parser->name));
 
-                _resumable = _parser->parse1(input, {});
-=======
                 if ( _parser->context_new ) {
                     if ( _context )
                         DRIVER_DEBUG("context was provided");
                     else
                         DRIVER_DEBUG("no context provided");
                 }
+
                 _resumable = _parser->parse1(input, {}, _context);
->>>>>>> 31e66056
+
                 if ( ! *_resumable )
                     hilti::rt::internalError("block-based parsing yielded");
 
@@ -290,16 +288,12 @@
                     if ( eod )
                         (*_input)->freeze();
 
-<<<<<<< HEAD
                     if ( ! _parser->parse1 )
                         throw InvalidUnitType(
                             fmt("unit type '%s' cannot be used as external entry point because it requires arguments",
                                 _parser->name));
 
-                    _resumable = _parser->parse1(*_input, {});
-=======
                     _resumable = _parser->parse1(*_input, {}, _context);
->>>>>>> 31e66056
                 }
 
                 else {
@@ -418,9 +412,6 @@
             else if ( m[2] == "block" )
                 type = driver::ParsingType::Block;
             else
-<<<<<<< HEAD
-                DRIVER_DEBUG(hilti::rt::fmt("no valid parser for ID %s, skipping", id));
-=======
                 return hilti::rt::result::Error(hilti::rt::fmt("unknown session type '%s'", m[2]));
 
             if ( connections.find(cid) != connections.end() ) {
@@ -454,7 +445,6 @@
                                                        .orig_state = orig_state,
                                                        .resp_state = resp_state};
             _total_connections++;
->>>>>>> 31e66056
         }
         else if ( m[0] == "@data" ) {
             // @data <id> <size>>
