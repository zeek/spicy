--- conflicted
+++ resolved
@@ -83,10 +83,7 @@
  * as well.
  */
 struct Parser {
-<<<<<<< HEAD
     Parser(std::string name, Parse1Function parse1, hilti::rt::any parse2, Parse3Function parse3,
-=======
-    Parser(std::string name, Parse1Function parse1, std::any parse2, Parse3Function parse3,
            ContextNewFunction context_new, const hilti::rt::TypeInfo* type, std::string description,
            hilti::rt::Vector<MIMEType> mime_types, hilti::rt::Vector<ParserPort> ports)
         : name(std::move(name)),
@@ -99,10 +96,9 @@
           mime_types(std::move(mime_types)),
           ports(std::move(ports)) {}
 
-    Parser(std::string name, Parse1Function parse1, std::any parse2, Parse3Function parse3, hilti::rt::Null /* null */,
->>>>>>> 31e66056
-           const hilti::rt::TypeInfo* type, std::string description, hilti::rt::Vector<MIMEType> mime_types,
-           hilti::rt::Vector<ParserPort> ports)
+    Parser(std::string name, Parse1Function parse1, hilti::rt::any parse2, Parse3Function parse3,
+           hilti::rt::Null /* null */, const hilti::rt::TypeInfo* type, std::string description,
+           hilti::rt::Vector<MIMEType> mime_types, hilti::rt::Vector<ParserPort> ports)
         : name(std::move(name)),
           parse1(parse1),
           parse2(std::move(parse2)),
@@ -112,19 +108,11 @@
           mime_types(std::move(mime_types)),
           ports(std::move(ports)) {}
 
-<<<<<<< HEAD
     Parser(std::string name, hilti::rt::Null /* null */, hilti::rt::any parse2, hilti::rt::Null /* null */,
-           const hilti::rt::TypeInfo* type, std::string description, hilti::rt::Vector<MIMEType> mime_types,
-           hilti::rt::Vector<ParserPort> ports)
-        : Parser(std::move(name), nullptr, parse2, nullptr, type, std::move(description), std::move(mime_types),
-                 std::move(ports)) {}
-=======
-    Parser(std::string name, hilti::rt::Null /* null */, std::any parse2, hilti::rt::Null /* null */,
            hilti::rt::Null /* null */, const hilti::rt::TypeInfo* type, std::string description,
            hilti::rt::Vector<MIMEType> mime_types, hilti::rt::Vector<ParserPort> ports)
         : Parser(std::move(name), nullptr, parse2, nullptr, nullptr, type, std::move(description),
                  std::move(mime_types), std::move(ports)) {}
->>>>>>> 31e66056
 
     Parser(const Parser&) = default;
 
