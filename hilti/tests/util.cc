--- conflicted
+++ resolved
@@ -14,25 +14,16 @@
 
 TEST_SUITE_BEGIN("util");
 
-<<<<<<< HEAD
 enum class Foo { AAA, BBB, CCC };
-constexpr util::enum_::Value<Foo> values[] = {
-=======
 constexpr hilti::util::enum_::Value<Foo> values[] = {
->>>>>>> d2d03234
     {Foo::AAA, "aaa"},
     {Foo::BBB, "bbb"},
     {Foo::CCC, "ccc"},
 };
 
-<<<<<<< HEAD
-constexpr auto from_string(const std::string_view& s) { return util::enum_::from_string<Foo>(s, values); }
-=======
 constexpr auto from_string(const std::string_view& s) { return hilti::util::enum_::from_string<Foo>(s, values); }
-constexpr auto to_string(Foo f) { return hilti::util::enum_::to_string(f, values); }
 
 TEST_SUITE_BEGIN("util");
->>>>>>> d2d03234
 
 TEST_CASE("enum::_from_string") {
     CHECK(from_string("aaa") == Foo::AAA);
@@ -40,19 +31,7 @@
     CHECK_THROWS_AS(from_string("xxx"), std::out_of_range); // NOLINT
 }
 
-<<<<<<< HEAD
 TEST_CASE("escapeBytesForCxx") {
-    CHECK(util::escapeBytesForCxx("aaa") == "aaa");
-    CHECK(util::escapeBytesForCxx("\xff") == "\\377");
-    CHECK(util::escapeBytesForCxx("\x02"
-                                  "\x10"
-                                  "\x32"
-                                  "\x41"
-                                  "\x15"
-                                  "\x01"
-                                  "\x0A") == "\\002\\0202A\\025\\001\\012");
-=======
-TEST_CASE("C++ bytes escaping") {
     CHECK(hilti::util::escapeBytesForCxx("aaa") == "aaa");
     CHECK(hilti::util::escapeBytesForCxx("\xff") == "\\377");
     CHECK(hilti::util::escapeBytesForCxx("\x02"
@@ -62,7 +41,6 @@
                                          "\x15"
                                          "\x01"
                                          "\x0A") == "\\002\\0202A\\025\\001\\012");
->>>>>>> d2d03234
 }
 
 TEST_SUITE_END();