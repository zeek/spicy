// Copyright (c) 2020-2023 by the Zeek Project. See LICENSE for details.

#include <hilti/ast/ctors/string.h>
#include <hilti/ast/declarations/local-variable.h>
#include <hilti/ast/expressions/ctor.h>
#include <hilti/ast/statements/all.h>
#include <hilti/ast/types/struct.h>
#include <hilti/base/logger.h>
#include <hilti/compiler/detail/codegen/codegen.h>
#include <hilti/compiler/detail/cxx/all.h>

using namespace hilti;
using util::fmt;

using namespace hilti::detail;

static auto traceStatement(CodeGen* cg, cxx::Block* b, Statement* s, bool skip_location = false) {
    if ( s->isA<statement::Block>() )
        return;

    if ( cg->options().track_location && s->meta().location() && ! skip_location )
        b->addStatement(fmt("  __location__(\"%s\")", s->meta().location()));

    if ( cg->options().debug_trace ) {
        std::string location;

        if ( s->meta().location() )
            location = fmt("%s: ", s->meta().location().dump(true));

<<<<<<< HEAD
        b->addStatement(
            fmt(R"(HILTI_RT_DEBUG("hilti-trace", "%s: %s"))", location, util::escapeUTF8(s->printRaw(), true)));
=======
        b->addStatement(fmt(R"(HILTI_RT_DEBUG("hilti-trace", "%s: %s"))", location,
                            util::escapeUTF8(fmt("%s", *s), hilti::rt::render_style::UTF8::EscapeQuotes)));
>>>>>>> edf96cb7
    }
}

namespace {

struct Visitor : hilti::visitor::PreOrder {
    Visitor(CodeGen* cg, cxx::Block* b) : cg(cg), block(b) {}

    CodeGen* cg;
    cxx::Block* block;

    int level = 0;

    void operator()(statement::Assert* n) final {
        std::string throw_;

        if ( n->message() )
            throw_ = fmt("throw ::hilti::rt::AssertionFailure(::hilti::rt::to_string_for_print(%s), \"%s\")",
                         cg->compile(n->message()), n->meta().location());
        else {
            auto msg = std::string(*n->expression());
            throw_ = fmt(R"(throw ::hilti::rt::AssertionFailure("failed expression '%s'", "%s"))",
                         util::escapeUTF8(msg, hilti::rt::render_style::UTF8::EscapeQuotes), n->meta().location());
        }

        if ( ! n->expectException() ) {
            cxx::Block stmt;

            if ( cg->options().debug_flow )
                stmt.addStatement(fmt(R"(HILTI_RT_DEBUG("hilti-flow", "%s: assertion error"))", n->meta().location()));

            stmt.addStatement(throw_);
            block->addIf(fmt("! (%s)", cg->compile(n->expression())), cxx::Block(std::move(stmt)));
        }
        else {
            if ( n->exception() )
                logger().internalError("not support currently for testing for specific exception in assertion", n);

            cxx::Block try_body;
            try_body.addTmp(cxx::declaration::Local("_", "::hilti::rt::exception::DisableAbortOnExceptions"));
            try_body.addStatement(fmt("(void)(%s)", cg->compile(n->expression())));

            if ( cg->options().debug_flow )
                try_body.addStatement(
                    fmt(R"(HILTI_RT_DEBUG("hilti-flow", "%s: assertion error"))", n->meta().location()));

            try_body.addStatement(throw_);

            cxx::Block catch_rethrow;
            catch_rethrow.addStatement("throw"); // dummy to  make it non-empty;

            cxx::Block catch_cont;
            catch_cont.addStatement(""); // dummy to  make it non-empty;

            block->addTry(std::move(try_body), {
                                                   {{{}, "const ::hilti::rt::AssertionFailure&"}, catch_rethrow},
                                                   {{{}, "const ::hilti::rt::Exception&"}, catch_cont},
                                               });
        }
    }

    void operator()(statement::Block* n) final {
        if ( level == 0 ) {
            ++level;

            std::optional<Location> prev_location;

            for ( const auto& s : n->statements() ) {
                traceStatement(cg, block, s, prev_location && s->meta().location() == prev_location);

                dispatch(s);
                prev_location = s->meta().location();
            }

            --level;
        }

        else
            block->addBlock(cg->compile(n));
    }

    void operator()(statement::Break* n) final { block->addStatement("break"); }

    void operator()(statement::Continue* n) final { block->addStatement("continue"); }

    void operator()(statement::Comment* n) final {
        auto sep_before = (n->separator() == statement::comment::Separator::Before ||
                           n->separator() == statement::comment::Separator::BeforeAndAfter);
        auto sep_after = (n->separator() == statement::comment::Separator::After ||
                          n->separator() == statement::comment::Separator::BeforeAndAfter);

        block->addComment(n->comment(), sep_before, sep_after);
    }

    void operator()(statement::Declaration* n) final {
        auto d = n->declaration()->tryAs<declaration::LocalVariable>();

        if ( ! d )
            logger().internalError("statements can only declare local variables");

        std::vector<cxx::Expression> args;
        std::optional<cxx::Expression> init;

        if ( auto i = d->init() )
            init = cg->compile(i);

        else {
            if ( auto s = d->type()->type()->tryAs<type::Struct>() )
                args = cg->compileCallArguments(d->typeArguments(), s->parameters());

            init = cg->typeDefaultValue(d->type());
        }

        auto l = cxx::declaration::Local(cxx::ID(d->id()), cg->compile(d->type(), codegen::TypeUsage::Storage),
                                         std::move(args), init);

        block->addLocal(l);
    }

    void operator()(statement::Expression* n) final { block->addStatement(cg->compile(n->expression())); }

    void operator()(statement::If* n) final {
        std::string init;
        std::string cond;

        if ( auto x = n->init() ) {
            auto& l = *x;
            std::optional<cxx::Expression> cxx_init;

            if ( auto i = l.init() )
                cxx_init = cg->compile(i);
            else
                cxx_init = cg->typeDefaultValue(l.init()->type());

            init = fmt("%s %s", cg->compile(l.init()->type(), codegen::TypeUsage::Storage), x->id());

            if ( cxx_init )
                init += fmt(" = %s", *cxx_init);
        }

        if ( n->condition() )
            cond = cg->compile(n->condition());

        std::string head;

        if ( ! init.empty() && ! cond.empty() )
            head = fmt("%s; %s", init, cond);
        else if ( ! init.empty() )
            head = init;
        else
            head = cond;

        if ( ! n->false_() )
            block->addIf(head, cg->compile(n->true_()));
        else
            block->addIf(head, cg->compile(n->true_()), cg->compile(n->false_()));
    }

    void operator()(statement::For* n) final {
        auto id = cxx::ID(n->local()->id());
        auto seq = cg->compile(n->sequence());
        auto body = cg->compile(n->body());

        if ( n->sequence()->type()->side() == Side::LHS )
            block->addForRange(true, id, fmt("%s", seq), body);
        else {
            cxx::Block b;
            b.setEnsureBracesforBlock();
            b.addTmp(cxx::declaration::Local("__seq", "auto", {}, seq));
            b.addForRange(true, id, fmt("::hilti::rt::range(__seq)"), body);
            block->addBlock(std::move(b));
        }
    }

    void operator()(statement::Return* n) final {
        if ( cg->options().debug_flow )
            block->addStatement(fmt(R"(HILTI_RT_DEBUG("hilti-flow", "%s: return"))", n->meta().location()));

        if ( auto e = n->expression() )
            block->addStatement(fmt("return %s", cg->compile(e)));
        else
            block->addStatement("return");
    }

    void operator()(statement::SetLocation* n) final {
        const auto& location = n->expression()->as<expression::Ctor>()->ctor()->as<ctor::String>()->value();
        block->addStatement(fmt("__location__(\"%s\")", location));
    }

    void operator()(statement::Switch* n) final {
        // TODO(robin): We generate if-else chain here. We could optimize the case
        // where all expressions are integers and go with a "real" switch in
        // that case.
        cxx::ID cxx_id;
        std::string cxx_type;
        std::string cxx_init;

        auto cond = n->condition();
        cxx_type = cg->compile(cond->type(), codegen::TypeUsage::Storage);
        cxx_id = cxx::ID(cond->id());
        cxx_init = cg->compile(cond->init());

        bool first = true;
        for ( const auto& c : n->cases() ) {
            if ( c->isDefault() )
                continue; // will handle below

            std::string cond;

            auto exprs = c->preprocessedExpressions();

            if ( exprs.size() == 1 )
                cond = cg->compile(*exprs.begin());
            else
                cond = util::join(node::transform(exprs, [&](auto e) { return cg->compile(e); }), " || ");

            auto body = cg->compile(c->body());

            if ( first ) {
                block->addIf(fmt("%s %s = %s", cxx_type, cxx_id, cxx_init), cond, body);
                first = false;
            }
            else
                block->addElseIf(cond, body);
        }

        cxx::Block default_;

        if ( auto d = n->default_() )
            default_ = cg->compile(d->body());
        else
            default_.addStatement(
                fmt("throw ::hilti::rt::UnhandledSwitchCase(::hilti::rt::to_string_for_print(%s), \"%s\")",
                    (first ? cxx_init : cxx_id), n->meta().location()));

        if ( first )
            block->addBlock(std::move(default_));
        else
            block->addElse(std::move(default_));
    }

    void operator()(statement::Throw* n) final {
        if ( cg->options().debug_flow ) {
            if ( auto e = n->expression() )
                block->addStatement(fmt(R"(HILTI_RT_DEBUG("hilti-flow", "%s: throw %s"))", n->meta().location(), *e));
            else
                block->addStatement(fmt(R"(HILTI_RT_DEBUG("hilti-flow", "%s: throw"))", n->meta().location()));
        }

        if ( auto e = n->expression() )
            block->addStatement(fmt("throw %s", cg->compile(e)));
        else
            block->addStatement("throw");
    }

    void operator()(statement::Try* n) final {
        std::vector<std::pair<cxx::declaration::Argument, cxx::Block>> catches;

        for ( const auto& c : n->catches() ) {
            cxx::declaration::Argument arg;

            if ( auto par = c->parameter() ) {
                auto t = cg->compile(par->type(), codegen::TypeUsage::InParameter);
                arg = {cxx::ID(par->id()), std::move(t)};
            }
            else
                arg = {"", cxx::Type("...")};

            catches.emplace_back(std::move(arg), cg->compile(c->body()));
        }

        block->addTry(cg->compile(n->body()), std::move(catches));
    }

    void operator()(statement::While* n) final {
        declaration::LocalVariable* init = nullptr;
        std::optional<cxx::Expression> cxx_init;

        if ( n->init() )
            init = n->init();

        if ( init ) {
            if ( auto i = init->init() )
                cxx_init = cg->compile(i);
            else
                cxx_init = cg->typeDefaultValue(init->type());
        }

        if ( n->else_() ) {
            // We generate different code if we have an "else" clause.
            cxx::Block inner_wrapper;

            if ( init && ! n->condition() )
                inner_wrapper.addStatement(fmt("%s = %s", init->id(), *cxx_init));

            auto else_ = cg->compile(n->else_());
            else_.addStatement("break");

            if ( n->condition() || ! init )
                inner_wrapper.addIf(fmt("! (%s)", cg->compile(n->condition())), else_);
            else
                inner_wrapper.addIf(fmt("! %s", init->id()), else_);

            inner_wrapper.appendFromBlock(cg->compile(n->body()));

            cxx::Block outer_wrapper;

            if ( init ) {
                if ( n->condition() )
                    outer_wrapper.addLocal(
                        {cxx::ID(init->id()), cg->compile(init->type(), codegen::TypeUsage::Storage), {}, cxx_init});
                else
                    outer_wrapper.addLocal(
                        {cxx::ID(init->id()), cg->compile(init->type(), codegen::TypeUsage::Storage)});
            }

            outer_wrapper.addWhile(cxx::Expression("true"), inner_wrapper);
            block->addBlock(outer_wrapper);
            return;
        }

        std::string sinit;
        std::string cond;

        if ( init ) {
            std::string cxx_init_lhs;
            std::string cxx_init_rhs;

            cxx_init_lhs = fmt("%s %s", cg->compile(init->type(), codegen::TypeUsage::Storage), init->id());

            if ( cxx_init )
                cxx_init_rhs = fmt(" = %s", *cxx_init);

            sinit = (cxx_init_lhs + cxx_init_rhs);
        }

        if ( n->condition() )
            cond = cg->compile(n->condition());

        auto body = cg->compile(n->body());

        if ( sinit.empty() )
            block->addWhile(cond, body);

        else if ( cond.empty() )
            block->addWhile(sinit, body);

        else
            // C++ doesn't support having both init and cond in a while-loop.
            // Use a for-loop instead.
            block->addFor(sinit, cond, "", body);
    }

    void operator()(statement::Yield* n) final {
        if ( cg->options().debug_flow )
            block->addStatement(fmt(R"(HILTI_RT_DEBUG("hilti-flow", "%s: yield"))", n->meta().location()));

        block->addStatement("::hilti::rt::detail::yield()");
    }
};

} // anonymous namespace

cxx::Block CodeGen::compile(Statement* s, cxx::Block* b) {
    if ( b ) {
        pushCxxBlock(b);
        traceStatement(this, b, s);
        Visitor(this, b).dispatch(s);
        popCxxBlock();
        return *b;
    }

    auto block = cxx::Block();
    pushCxxBlock(&block);
    traceStatement(this, &block, s);
    Visitor(this, &block).dispatch(s);
    popCxxBlock();
    return block;
}<|MERGE_RESOLUTION|>--- conflicted
+++ resolved
@@ -27,13 +27,8 @@
         if ( s->meta().location() )
             location = fmt("%s: ", s->meta().location().dump(true));
 
-<<<<<<< HEAD
-        b->addStatement(
-            fmt(R"(HILTI_RT_DEBUG("hilti-trace", "%s: %s"))", location, util::escapeUTF8(s->printRaw(), true)));
-=======
         b->addStatement(fmt(R"(HILTI_RT_DEBUG("hilti-trace", "%s: %s"))", location,
-                            util::escapeUTF8(fmt("%s", *s), hilti::rt::render_style::UTF8::EscapeQuotes)));
->>>>>>> edf96cb7
+                            util::escapeUTF8(s->printRaw(), hilti::rt::render_style::UTF8::EscapeQuotes)));
     }
 }
 
