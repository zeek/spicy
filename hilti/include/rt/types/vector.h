--- conflicted
+++ resolved
@@ -416,16 +416,12 @@
 
 namespace vector {
 /** Place-holder type for an empty vector that doesn't have a known element type. */
-<<<<<<< HEAD
 struct Empty {
     auto begin() const& { return this; }
     auto end() const& { return this; }
     auto empty() const { return true; }
     auto size() const { return 0u; }
 };
-=======
-class Empty : public Vector<Nothing> {};
->>>>>>> e1b1015e
 
 template<typename T, typename Allocator>
 inline bool operator==(const Vector<T, Allocator>& v, const Empty& /*unused*/) {
